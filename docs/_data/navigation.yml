--- conflicted
+++ resolved
@@ -64,6 +64,8 @@
         url: /tutorials/bert-pretraining/
       - title: "CIFAR-10"
         url: /tutorials/cifar-10/
+      - title: "Flops Profiler"
+        url: /tutorials/flops-profiler/
       - title: "GAN"
         url: /tutorials/gan/
       - title: "Learning Rate Range Test"
@@ -78,7 +80,6 @@
         url: /tutorials/pipeline/
       - title: "Progressive Layer Dropping"
         url: /tutorials/progressive_layer_dropping/
-<<<<<<< HEAD
       - title: "Sparse Attention"
         url: /tutorials/sparse-attention/
       - title: "Transformer Kernel"
@@ -87,9 +88,5 @@
         url: /tutorials/zero-offload/
       - title: "ZeRO Redundancy Optimizer (ZeRO)"
         url: /tutorials/zero/
-=======
-      - title: "Flops Profiler"
-        url: /tutorials/flops-profiler/
->>>>>>> ec8b1cb0
   - title: "Contributing"
     url: /contributing/