---
layout: single
title: "DeepSpeed ZeRO-3 Offload"
excerpt: ""
categories: news
new_post: true
date: 2021-03-08 00:00:00
---
Today we are announcing the release of ZeRO-3 Offload, a highly efficient and easy to use implementation of ZeRO Stage 3 and ZeRO Offload combined, geared towards our continued goal of democratizing AI by making efficient large-scale DL training available to everyone.  The key benefits of ZeRO-3 Offload are:

* Unprecedented memory efficiency to run very large models on a limited number of GPU resources - e.g., fine-tune models with over 40B parameters on a single GPU and over 2 Trillion parameters on 512 GPUs!
* Extremely Easy to use:
    * Scale to over a trillion parameters without the need to combine multiple parallelism techniques in complicated ways.
    * For existing DeepSpeed users, turn on ZeRO-3 Offload with just a few flags in DeepSpeed Config file.
<<<<<<< HEAD
* High-performance per-GPU throughput and super-linear scalability across GPUs for distributed training.  
=======
* High-performance per-GPU throughput and super-linear scalability across GPUs for distributed training.
>>>>>>> 3488b8cd
    * With 1 Trillion parameters, ZeRO-3 Offload sustains 25 PetaFlops in compute performance on 512 NVIDIA V100 GPUs, achieving 49 TFlops/GPU.
    * Up to 2x improvement in throughput compared to ZeRO- 2 Offload on single GPU


<h2> Overview of ZeRO family of technology </h2>

The Zero Redundancy Optimizer (abbreviated ZeRO) is a family of memory optimization technologies for large-scale distributed deep learning. Unlike data parallelism (that is efficient but can only support a limited model size) or model parallelism (that can support larger model sizes but requires significant code refactoring while adding communication overhead that limits efficiency), ZeRO allows fitting larger models in memory without requiring code refactoring while remaining very efficient. ZeRO does so by eliminating the memory redundancy that is inherent in data parallelism while limiting the communication overhead to a minimum.
ZeRO removes the memory redundancies across data-parallel processes by partitioning the three model states (optimizer states, gradients, and parameters) across data-parallel processes instead of replicating them. By doing this, it boosts memory efficiency compared to classic data-parallelism while retaining its computational granularity and communication efficiency.
There are three stages in ZeRO corresponding to three model states, as shown in the Figure 1: the first stage (ZeRO-1) partitions only the optimizer states, the second stage (ZeRO-2) partitions both the optimizer states and the gradients and the final stage (ZeRO-3) partitions all three model states (for more details see the ZeRO [paper](https://arxiv.org/abs/1910.02054v3)).

<a href="/assets/images/zero3-offload-memory-overview.png">
<img src="/assets/images/zero3-offload-memory-overview.png">
</a>
Figure 1. Overview of ZeRO memory savings

In addition to these three stages, ZeRO family of technology also consists of ZeRO-2 Offload. ZeRO-2 Offload is a heterogenous DL training technology that works in conjunction with ZeRO-2 to offload partitioned optimizer states and gradients to CPU memory. ZeRO-2 Offload offers the full memory advantage of ZeRO-2 even on a single GPU, while at the same time offering great scalability of ZeRO-2 on multi-GPU setup.  DeepSpeed library has been offering ZeRO-2 Offload since Sept 2020. For details, please see below:

* ZeRO: [Stage 1 blog](https://www.microsoft.com/en-us/research/blog/zero-2-deepspeed-shattering-barriers-of-deep-learning-speed-scale/), [Stage 2 blog](https://www.microsoft.com/en-us/research/blog/zero-2-deepspeed-shattering-barriers-of-deep-learning-speed-scale/), [Tutorial](/tutorials/zero)
* ZeRO-Offload: [Blog](https://www.microsoft.com/en-us/research/blog/deepspeed-extreme-scale-model-training-for-everyone/#toc-heading-3), [Tutorials](/tutorials/zero-offload), [Paper link](https://arxiv.org/abs/2101.06840)

<h2>ZeRO-3 Offload</h2>
With today’s release of ZeRO-3 Offload, we are adding support for partitioning and offloading parameters in addition to optimizer states and gradients partitioning already supported by ZeRO-2 Offload in DeepSpeed. With parameter partitioning ZeRO-3 Offload implements the full set of features in the three stages of ZeRO, that allows for a linear growth in model size with the number of GPUs. In addition, ZeRO-3 Offload can also optionally offload all these model states to CPU to further reduce GPU memory consumption, leveraging both CPU and GPU to maximize memory and compute efficiency of the entire system.

We believe ZeRO-3 Offload offers a massive leap for large model training, in three regards:

i) Unprecedented model scale,

ii) Ease of supporting very-large models, and

iii) Achieving excellent training efficiency.


<h2>Unprecedented model scale</h2>
Unlike ZeRO-2 and ZeRO-Offload where the parameters have to fit in the memory of a single GPU, ZeRO-3 Offload can partition the parameters across GPUs, and offload them to CPU, supporting model sizes that are much larger than the memory on a single GPU. Furthermore, ZeRO-3 Offload goes beyond the state-of-the-art hybrid 3D-parallelism (data, model and pipeline parallelism combined). While 3D Parallelism is limited by the aggregate GPU memory, ZeRO-3 Offload can exploit both GPU and CPU memory, the latter of which is much larger and cheaper compared to GPU memory. This allows ZeRO-3 Offload to train larger model sizes with the given GPU and CPU resources than any other currently available technology.

<i>Model Scale on Single GPU</i>: ZeRO-3 Offload can train models with over 40B parameters efficiently on a single GPU (e.g., 32GB V100 GPU + 1.5TB CPU memory). This is 3x larger than what is possible with ZeRO-2 Offload, the current state-of-the art.

<i>Model Scale on Multi-GPUs</i>: With ZeRO-3 Offload you can train a trillion and two trillion parameter models on NVIDIA 32GB V100 DGX-2 cluster with 256 GPUs and 512 GPUs, respectively. In contrast, the state-of-art 3D Parallelism requires 800 GPUs, and 1600 GPUs, respectively, to fit the same sized models. This represents a 3x reduction in GPUs required to fit models with over a trillion parameters.

<h2>Ease of supporting very large models</h2>
From a system perspective, training models with hundreds of billions and trillions of parameters is extremely challenging. Data parallelism cannot scale the model size much further beyond a billion parameters, model parallelism (with tensor slicing) cannot be used to scale model size efficiently beyond a single node boundary due to massive communication overheads, and pipeline parallelism cannot scale beyond the number of layers available in a model, which limits both the model size and the number of GPUs that it can scale to.

The only existing parallel technology available that can scale to over a trillion parameters on massively parallel GPU clusters is the [3D parallelism](https://www.microsoft.com/en-us/research/blog/deepspeed-extreme-scale-model-training-for-everyone/#toc-heading-0) that combines data, model and pipeline parallelism in complex ways. While such a system can be very efficient, it requires major model code refactoring from data scientists to split the model into load balanced pipeline stages. This also makes 3D parallelism inflexible in the type of models that it can support, since models with complex dependency graphs cannot be easily converted into a load balanced pipeline.

ZeRO-3 Offload address these challenges in two ways:

i) With ground-breaking memory efficiency, ZeRO-3 and ZeRO-3 Offload are the only DL parallel technology that can efficiently scale to over a trillion parameters by itself, without requiring a hybrid parallelism strategy, greatly simplifying the system stack for DL training.

ii) ZeRO-3 Offload requires virtually no model refactoring from model scientists, liberating data scientists to scale up complex models to hundreds of billions to trillions of parameters.

<h2>Excellent training efficiency</h2>
<<<<<<< HEAD
<i>High-performance per-GPU throughput on multiple nodes</i>: ZeRO-3 Offload offers excellent training efficiency for multi-billion and trillion parameter models on multiple nodes. It achieves a sustained throughput of up to 50 Tflops per GPU running on 32 DGX2 nodes comprising 512 NVIDIA V100 GPUs (see Figure 2). In comparison, the standard data parallel training with PyTorch can only achieve 30 TFlops per GPU for a 1.2B parameter model, the largest model that can be trained using data parallelism alone.  
=======
<i>High-performance per-GPU throughput on multiple nodes</i>: ZeRO-3 Offload offers excellent training efficiency for multi-billion and trillion parameter models on multiple nodes. It achieves a sustained throughput of up to 50 Tflops per GPU running on 32 DGX2 nodes comprising 512 NVIDIA V100 GPUs (see Figure 2). In comparison, the standard data parallel training with PyTorch can only achieve 30 TFlops per GPU for a 1.2B parameter model, the largest model that can be trained using data parallelism alone.
>>>>>>> 3488b8cd

<a href="/assets/images/zero3-offload-512-v100.png">
<img src="/assets/images/zero3-offload-512-v100.png">
</a>
Figure 2. ZeRO-3 Offload: Multi-billion and trillion parameter model throughput on 512 V100 GPUs

ZeRO-3 Offload obtains high efficiency despite the 50% communication overhead of ZeRO Stage 3 compared to standard data parallel training for a fixed batch size. This is made possible through a communication overlap centric design and implementation, which allows ZeRO-3 Offload to hide nearly all of the communication volume with computation, while taking advantage of a larger batch size for improved efficiency resulting from better GPU memory efficiency.


<<<<<<< HEAD
<i>Efficient multi-billion parameter model training on a single GPU</i>: ZeRO-3 Offload further democratizes AI by enabling efficient training of multi-billion parameter models on a single GPU. For single GPU training, ZeRO-3 Offload provides benefits over ZeRO-2 Offload along two dimensions. First, ZeRO-3 Offload increases the size of models trainable on a single V100 from 13B to 40B. Second, for ZeRO-3 Offload provides speedups (e.g., 2.3X for 13B) compared to ZeRO-2 Offload for model sizes trainable by both solutions. These results are summarized in Figure 3.  
=======
<i>Efficient multi-billion parameter model training on a single GPU</i>: ZeRO-3 Offload further democratizes AI by enabling efficient training of multi-billion parameter models on a single GPU. For single GPU training, ZeRO-3 Offload provides benefits over ZeRO-2 Offload along two dimensions. First, ZeRO-3 Offload increases the size of models trainable on a single V100 from 13B to 40B. Second, for ZeRO-3 Offload provides speedups (e.g., 2.3X for 13B) compared to ZeRO-2 Offload for model sizes trainable by both solutions. These results are summarized in Figure 3.
>>>>>>> 3488b8cd

<a href="/assets/images/zero3-offload-1-v100.png">
<img src="/assets/images/zero3-offload-1-v100.png">
</a>
Figure 3. Multi-billion parameter model training on one V100 GPU

<i>Super-Linear scalability across GPUs</i>: Additionally, ZeRO-3 Offload also preserves the super-linear scalability characteristics that we have demonstrated with all our previous ZeRO technologies (ZeRO Stage 1, ZeRO Stage 2 and ZeRO Offload). ZeRO-3 Offload can exploit the aggregate PCI-E bandwidth between GPU and CPU across all the GPUs in multi-GPU training configuration, and at the same time, it can also exploit the aggregate CPU compute across all the nodes. As a result, the CPU-GPU-CPU communication time as well as the optimizer update time decreases linearly with number of GPUs and nodes, respectively, allowing ZeRO-3 Offload to exhibit super-linear scaling (see Figure 4).

<a href="/assets/images/zero3-offload-200B-scalability.png">
<img src="/assets/images/zero3-offload-200B-scalability.png">
</a>
Figure 4. ZeRO-3 Offload Superlinear Scalability for a 200B parameter model.

<h2>How to use ZeRO-3 Offload</h2>
As with many other existing DeepSpeed features, once the user model has been converted to use DeepSpeed, enabling ZeRO-3 Offload is as easy as turning on a couple of flags in DeepSpeed Config file. Supporting advanced features like weight sharing, or enabling extremely large models that requires to be partitioned across GPUs/nodes to fit in GPU/CPU memory, can be done with just a couple of additional lines of code change using the ZeRO-3 Offload API.

If you are already a DeepSpeed user, you can find our detailed tutorial on ZeRO-3 Offload below. If you are new to DeepSpeed, we recommend that you start at the getting started page before trying out our ZeRO-3 Offload Tutorial.

* DeepSpeed: [Getting Started Page](/getting-started/)

* ZeRO-3 Offload [Documentation](https://deepspeed.readthedocs.io/en/latest/zero3.html), [Tutorial](/tutorials/zero/#training-trillion-scale-models-with-zero-3-offload)

The DeepSpeed Team is very excited to share ZeRO-3 Offload with the DL community.<|MERGE_RESOLUTION|>--- conflicted
+++ resolved
@@ -12,11 +12,7 @@
 * Extremely Easy to use:
     * Scale to over a trillion parameters without the need to combine multiple parallelism techniques in complicated ways.
     * For existing DeepSpeed users, turn on ZeRO-3 Offload with just a few flags in DeepSpeed Config file.
-<<<<<<< HEAD
-* High-performance per-GPU throughput and super-linear scalability across GPUs for distributed training.  
-=======
 * High-performance per-GPU throughput and super-linear scalability across GPUs for distributed training.
->>>>>>> 3488b8cd
     * With 1 Trillion parameters, ZeRO-3 Offload sustains 25 PetaFlops in compute performance on 512 NVIDIA V100 GPUs, achieving 49 TFlops/GPU.
     * Up to 2x improvement in throughput compared to ZeRO- 2 Offload on single GPU
 
@@ -68,11 +64,7 @@
 ii) ZeRO-3 Offload requires virtually no model refactoring from model scientists, liberating data scientists to scale up complex models to hundreds of billions to trillions of parameters.
 
 <h2>Excellent training efficiency</h2>
-<<<<<<< HEAD
-<i>High-performance per-GPU throughput on multiple nodes</i>: ZeRO-3 Offload offers excellent training efficiency for multi-billion and trillion parameter models on multiple nodes. It achieves a sustained throughput of up to 50 Tflops per GPU running on 32 DGX2 nodes comprising 512 NVIDIA V100 GPUs (see Figure 2). In comparison, the standard data parallel training with PyTorch can only achieve 30 TFlops per GPU for a 1.2B parameter model, the largest model that can be trained using data parallelism alone.  
-=======
 <i>High-performance per-GPU throughput on multiple nodes</i>: ZeRO-3 Offload offers excellent training efficiency for multi-billion and trillion parameter models on multiple nodes. It achieves a sustained throughput of up to 50 Tflops per GPU running on 32 DGX2 nodes comprising 512 NVIDIA V100 GPUs (see Figure 2). In comparison, the standard data parallel training with PyTorch can only achieve 30 TFlops per GPU for a 1.2B parameter model, the largest model that can be trained using data parallelism alone.
->>>>>>> 3488b8cd
 
 <a href="/assets/images/zero3-offload-512-v100.png">
 <img src="/assets/images/zero3-offload-512-v100.png">
@@ -82,11 +74,7 @@
 ZeRO-3 Offload obtains high efficiency despite the 50% communication overhead of ZeRO Stage 3 compared to standard data parallel training for a fixed batch size. This is made possible through a communication overlap centric design and implementation, which allows ZeRO-3 Offload to hide nearly all of the communication volume with computation, while taking advantage of a larger batch size for improved efficiency resulting from better GPU memory efficiency.
 
 
-<<<<<<< HEAD
-<i>Efficient multi-billion parameter model training on a single GPU</i>: ZeRO-3 Offload further democratizes AI by enabling efficient training of multi-billion parameter models on a single GPU. For single GPU training, ZeRO-3 Offload provides benefits over ZeRO-2 Offload along two dimensions. First, ZeRO-3 Offload increases the size of models trainable on a single V100 from 13B to 40B. Second, for ZeRO-3 Offload provides speedups (e.g., 2.3X for 13B) compared to ZeRO-2 Offload for model sizes trainable by both solutions. These results are summarized in Figure 3.  
-=======
 <i>Efficient multi-billion parameter model training on a single GPU</i>: ZeRO-3 Offload further democratizes AI by enabling efficient training of multi-billion parameter models on a single GPU. For single GPU training, ZeRO-3 Offload provides benefits over ZeRO-2 Offload along two dimensions. First, ZeRO-3 Offload increases the size of models trainable on a single V100 from 13B to 40B. Second, for ZeRO-3 Offload provides speedups (e.g., 2.3X for 13B) compared to ZeRO-2 Offload for model sizes trainable by both solutions. These results are summarized in Figure 3.
->>>>>>> 3488b8cd
 
 <a href="/assets/images/zero3-offload-1-v100.png">
 <img src="/assets/images/zero3-offload-1-v100.png">
