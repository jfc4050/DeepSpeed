--- conflicted
+++ resolved
@@ -474,28 +474,16 @@
         if self.mpu is None:
             self.data_parallel_group = _initialize_parameter_parallel_groups()
             self.dp_world_size = dist.get_world_size()
-<<<<<<< HEAD
             self.mp_world_size = 1
-            src_rank = 0
+            self.broadcast_src_rank = 0
         else:
             self.data_parallel_group = self.mpu.get_data_parallel_group()
             self.dp_world_size = self.mpu.get_data_parallel_world_size()
             self.mp_world_size = self.mpu.get_model_parallel_world_size()
-            src_rank = _get_global_rank(self.mpu.get_data_parallel_group(), 0)
-            logger.info(f"global src_rank={src_rank}")
-        for p in self.module.parameters():
-            if torch.is_tensor(p):
-                dist.broadcast(p, src_rank, group=self.data_parallel_group)
-=======
-            self.broadcast_src_rank = 0
-        else:
-            self.data_parallel_group = self.mpu.get_data_parallel_group()
-            self.dp_world_size = self.mpu.get_data_parallel_world_size()
             self.broadcast_src_rank = _get_global_rank(
                 self.mpu.get_data_parallel_group(),
                 0)
             logger.info(f"global src_rank={self.broadcast_src_rank}")
->>>>>>> f5453124
 
         if not self.amp_enabled():
             self._broadcast_model()
